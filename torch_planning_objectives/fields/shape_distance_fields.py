--- conflicted
+++ resolved
@@ -180,12 +180,8 @@
         raise NotImplementedError
         # TODO: compute distance does not return the SIGNED distance.
         dists = self.compute_distance(X)
-<<<<<<< HEAD
         sdf = dists - self.buff[None, :]
         sdf = sdf.min(-1)[0]
-=======
-        sdf = (self.buff[None, :] - dists).max(-1)[0]
->>>>>>> c5d391ce
         return sdf
 
     def get_rbf(self, X):
@@ -277,15 +273,10 @@
         -------
 
         """
-<<<<<<< HEAD
         dists_to_centers = torch.linalg.norm(X[:, None] - self.centers[None, :], dim=-1)
         # sdf is the minimum over sdf of all circles https://jasmcole.com/2019/10/03/signed-distance-fields/
         sdf = dists_to_centers - (self.radii[None, :] + self.buff[None, :])
         sdf = sdf.min(-1)[0]
-=======
-        dists = torch.linalg.norm(X[:, None] - self.centers[None, :], dim=-1)
-        sdf = (self.radii[None, :] + self.buff[None, :] - dists).max(-1)[0]
->>>>>>> c5d391ce
         return sdf
 
     def get_rbf(self, X, **kwargs):
@@ -396,12 +387,8 @@
         """
         raise NotImplementedError
         dists = self.compute_distance(X)
-<<<<<<< HEAD
         sdf = dists - self.box_buffer
         sdf = sdf.min(-1)[0]
-=======
-        sdf = (self.box_buffer - dists).max(-1)[0]
->>>>>>> c5d391ce
         return sdf
 
     def get_rbf(self, X):
